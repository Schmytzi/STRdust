use crate::{parse_bam, Cli};
use log::debug;
use minimap2::*;
use regex::Regex;
use rust_htslib::bam;

// when running multithreaded, the indexedreader has to be created every time again
// this is probably expensive
pub fn genotype_repeat_multithreaded(
    repeat: &mut crate::repeats::RepeatInterval,
    args: &Cli,
) -> Result<crate::vcf::VCFRecord, String> {
    if args.debug {
        repeat.set_time_stamp()
    }
    let mut bam = parse_bam::create_bam_reader(&args.bam, &args.fasta);
    genotype_repeat(repeat, args, &mut bam)
}

// when running singlethreaded, the indexedreader is created once and simply passed on
pub fn genotype_repeat_singlethreaded(
    repeat: &mut crate::repeats::RepeatInterval,
    args: &Cli,
    bam: &mut bam::IndexedReader,
) -> Result<crate::vcf::VCFRecord, String> {
    if args.debug {
        repeat.set_time_stamp()
    }
    genotype_repeat(repeat, args, bam)
}

/// This function genotypes a particular repeat defined by chrom, start and end in the specified bam file
/// All indel cigar operations longer than minlen are considered
/// The bam file is expected to be phased using the HP tag, unless --unphased is specified
/// haploid (sex) chromosomes should be listed under --haploid
fn genotype_repeat(
    repeat: &crate::repeats::RepeatInterval,
    args: &Cli,
    bam: &mut bam::IndexedReader,
) -> Result<crate::vcf::VCFRecord, String> {
    let flanking = 5000;
    let mut flags = vec![];
    let repeat_ref_seq = match repeat.reference_repeat_sequence(&args.fasta) {
        Some(seq) => seq,
        // Return a missing genotype if the repeat is not found in the fasta file
        None => {
            return Ok(crate::vcf::VCFRecord::missing_genotype(
                repeat,
                "N",
                ".".to_string(),
                args,
            ))
        }
    };

    let repeat_compressed_reference = repeat.make_repeat_compressed_sequence(&args.fasta, flanking);

    // alignments can be extracted in an unphased manner, if the chromosome is --haploid or the --unphased is set
    // this means that --haploid overrides the phases which could be present in the bam file
    let unphased = (args.haploid.is_some()
        && args.haploid.as_ref().unwrap().contains(&repeat.chrom))
        || args.unphased;

    let reads = match crate::parse_bam::get_overlapping_reads(bam, repeat, unphased, args.max_number_reads) {
        Some(seqs) => seqs,
        None => {
            // Return a missing genotype if no (phased) reads overlap the repeat
            return Ok(crate::vcf::VCFRecord::missing_genotype(
                repeat,
                &repeat_ref_seq,
                0.to_string(),
                args,
            ));
        }
    };

    // Create an index for minimap2 alignment to the artificial reference
    let aligner = minimap2::Aligner::builder()
        .map_ont()
        .with_index_threads(1)
        .with_cigar()
        .with_seq(&repeat_compressed_reference)
        .unwrap_or_else(|err| panic!("Unable to build index:\n{err}"));

    // Set up vectors to collect the results
    let mut consenses: Vec<crate::consensus::Consensus> = vec![];
    // only used with --somatic: collecting all individual insertions
    let mut all_insertions = if args.somatic { Some(vec![]) } else { None };
    // only used with --find_outliers: collecting all outlier insertions that could not be phased
    let mut outliers = if args.find_outliers {
        Some(vec![])
    } else {
        None
    };

    // The rest of the function has three mutually exclusive options from here.
    // Either the reads are from a haploid chromosome, unphased or phased by a tool like WhatsHap/hiphase/...
    // A chromosome being haploid overrides the other options, including if the alignments were phased by a tool

    if args.haploid.is_some()
        && args
            .haploid
            .as_ref()
            .unwrap()
            .split(',')
            .collect::<Vec<&str>>()
            .contains(&repeat.chrom.as_str())
    {
        // if the chromosome is haploid, all reads were put in phase 0
        let seq = reads.seqs.get(&0).unwrap();
        debug!("{repeat}: Haploid: Aligning {} reads", seq.len());
        let insertions = find_insertions(seq, &aligner, args.minlen, flanking, repeat);
        debug!(
            "{repeat}: Haploid: Creating consensus from {} insertions",
            insertions.len(),
        );
        if insertions.len() < args.support {
            // Return a missing genotype if not enough insertions are found
            return Ok(crate::vcf::VCFRecord::missing_genotype(
                repeat,
                &repeat_ref_seq,
                insertions.len().to_string(),
                args,
            ));
        }
        // there is only one haplotype, haploid, so this gets duplicated for reporting in the VCF module
        // Ideally vcf.rs would explicitly handle haploid chromosomes
        let consensus = crate::consensus::consensus(&insertions, args.support, args.consensus_reads, repeat);
        consenses.push(consensus.clone());
        consenses.push(consensus);
        if let Some(ref mut all_ins) = all_insertions {
            // store all inserted sequences for identifying somatic variation
            all_ins.push(insertions.join(":"));
        }
    } else if args.unphased {
        // get the sequences
        let seq = reads.seqs.get(&0).unwrap();
        debug!("{repeat}: Unphased: Aligning {} reads", seq.len());
        // align the reads to the new repeat-compressed reference
        let insertions = find_insertions(seq, &aligner, args.minlen, flanking, repeat);
        if insertions.len() < args.support {
            // Return a missing genotype if not enough insertions are found
            // this is too lenient - the support parameter is meant to be per haplotype
            debug!(
                "{repeat}: Not enough insertions found: {}",
                insertions.len()
            );
            return Ok(crate::vcf::VCFRecord::missing_genotype(
                repeat,
                &repeat_ref_seq,
                insertions.len().to_string(),
                args,
            ));
        }
        // handle the special case where there is only 1 read for the repeat (but minimal support is 1 so it passes)
        // no need to make a consensus or phase, just report the single read
        if insertions.len() == 1 {
            return Ok(crate::vcf::VCFRecord::single_read(
                &insertions[0],
                repeat,
                &repeat_ref_seq,
                all_insertions,
                reads.ps,
                flags,
                args,
            ));
        }

        debug!("{repeat}: Phasing {} insertions", insertions.len(),);
        let phased = crate::phase_insertions::split(&insertions, repeat, args.find_outliers);
        match phased.hap2 {
            Some(phase2) => {
                consenses.push(crate::consensus::consensus(
                    &phased.hap1,
                    args.support,
                    args.consensus_reads,
                    repeat,
                ));
                consenses.push(crate::consensus::consensus(&phase2, args.support, args.consensus_reads, repeat));
                // store all inserted sequences for identifying somatic variation
                if let Some(ref mut all_ins) = all_insertions {
                    all_ins.extend([phased.hap1.join(":"), phase2.join(":")]);
                }
            }
            None => {
                // there was only one haplotype, homozygous, so this gets duplicated for reporting
                // not sure if cloning is the best approach here, but this is only the case for unphased data
                // and therefore is typically for small datasets obtained through capture methods
                let consensus = crate::consensus::consensus(&phased.hap1, args.support, args.consensus_reads, repeat);
                consenses.push(consensus.clone());
                consenses.push(consensus);
                // store all inserted sequences for identifying somatic variation
                if let Some(ref mut all_ins) = all_insertions {
                    all_ins.push(phased.hap1.join(":"));
                }
                // if looking for outliers, and outliers were found, store them

                // escalate the flag to the VCF
                if let Some(splitflag) = phased.flag {
                    flags.push(splitflag);
                }
            }
        }
        if let Some(ref mut outliers_vec) = outliers {
            if let Some(outliers_found) = phased.outliers {
                outliers_vec.push(outliers_found.join(","));
            }
        }
    } else {
        // input alignments are already phased
        for phase in [1, 2] {
            // get the sequences of this phase
            let seq = reads.seqs.get(&phase).unwrap();
            debug!("{repeat}: Phase {}: Aligning {} reads", phase, seq.len());
            let insertions = find_insertions(seq, &aligner, args.minlen, flanking, repeat);

            debug!(
                "{repeat}: Phase {}: Creating consensus from {} insertions",
                phase,
                insertions.len(),
            );
            consenses.push(crate::consensus::consensus(
                &insertions,
                args.support,
                args.consensus_reads,
                repeat,
            ));

            if let Some(ref mut all_ins) = all_insertions {
                // store all inserted sequences for identifying somatic variation
                all_ins.push(insertions.join(":"));
            }
        }
    }
    Ok(crate::vcf::VCFRecord::new(
        consenses,
        repeat_ref_seq,
        all_insertions,
        outliers,
        repeat,
        reads.ps,
        flags,
        args,
    ))
}

// may adapt the function below to allow for multiple alignment methods later
fn find_insertions(
    seq: &Vec<Vec<u8>>,
    aligner: &Aligner<Built>,
    minlen: usize,
    flanking: u32,
    repeat: &crate::repeats::RepeatInterval,
) -> Vec<String> {
    let mut insertions = vec![];

    // align the reads to the new repeat-compressed reference
    for s in seq {
        let mapping = aligner.map(s.as_slice(), true, false, None, None, None).unwrap_or_else(|err| panic!("Unable to align read with seq {s:?} to repeat-compressed reference for {repeat}\n{err}", s=s.to_ascii_uppercase()));
        for read in mapping {
            if let Some(s) = parse_cs(read, minlen, flanking, repeat) {
                // slice out inserted sequences from the CS tag
                insertions.push(s.to_uppercase())
            }
        }
    }
    insertions
}

fn parse_cs(
    read: Mapping,
    minlen: usize,
    flanking: u32,
    repeat: &crate::repeats::RepeatInterval,
) -> Option<String> {
    // parses the CS tag of a <read> and returns the inserted sequence if it is longer than <minlen>
    // the reads are aligned to the repeat compressed reference genome,
    // which was constructed with <flanking> number of bases up and downstream of the repeat
    let mut ref_pos = read.target_start;
    let alignment = read.alignment.expect("Unable to access alignment");
    let cs = alignment.cs.expect("Unable to get the cs field");

    // split the cs tag using the regular expression
    // e.g. ':32*nt*na:10-gga:5+aaa:10' into (':32', '*nt', '*na', ':10', '-gga', ':5', '+aaa', ':10')
    let re = Regex::new(r"(:\d+)|(\*\w+)|(\+\w+)|(-\w+)").unwrap();

    let mut insertions = Vec::new();
    debug!(
        "{repeat}: Parsing CS tag for read at {ref_pos}:{cs}",
        ref_pos = ref_pos,
        cs = cs
    );
    let interval_around_junction = flanking as i32 - 15..=flanking as i32 + 15;

    for cap in re.captures_iter(&cs) {
        let op = &cap[0].chars().next().unwrap();
        match op {
            ':' => {
                // match consumes the reference (and the read)
                ref_pos += cap[0][1..]
                    .parse::<i32>()
                    .expect("Unable to parse length from CS':' operation");
            }
            '*' => {
                // mismatch consumes the reference (and the read)
                // the cs tag is of the form *na, where n is the ref nucleotide and a the read nucleotide
                // therefore the number of nucleotides to advance is half the length of sequence from this cs operation
                ref_pos += cap[0][1..].len() as i32 / 2;
            }
            '-' => {
                // deletion consumes the reference
                // the cs tag is of the form -gga, where gga is the deleted sequence
                // therefore the number of nucleotides to advance is the length of sequence from this cs operation
                ref_pos += cap[0][1..].len() as i32;
            }
            '+' => {
                // insertion consumes the read
                // we only care about insertions that are within +/-10 bases of the repeat locus that was excised from the reference
                // this is the ref_pos
                // the cs tag is of the form +aaa, where aaa is the inserted sequence
                // if the insertion is longer than the minimum length, it is added to the list of insertions
                if cap[0][1..].len() > minlen && interval_around_junction.contains(&ref_pos) {
                    insertions.push(cap[0][1..].to_string());
                } else if cap[0][1..].len() > minlen {
                    debug!(
                        "{repeat}: Insertion at {} is too far from the junction to be considered: {}",
                        ref_pos,
                        cap[0][1..].to_string(),
                    );
                }
            }
            _ => {
                // error
                panic!("Unexpected operation in cs tag: {op}");
            }
        }
    }
    if !insertions.is_empty() {
        Some(insertions.join(""))
    } else {
        None
    }
}

#[cfg(test)]
mod tests {
    use super::*;

    #[test]
    fn test_parse_cs() {
        let bam = String::from("test_data/small-test-phased.bam");
        let fasta = String::from("test_data/chr7.fa.gz");
        let repeat = crate::repeats::RepeatInterval {
            chrom: String::from("chr7"),
            start: 154654404,
            end: 154654432,
<<<<<<< HEAD
            created: None,
=======
            id: String::from("test-repeat"),
            motifs: "CA".to_string(),
>>>>>>> 300be240
        };
        let flanking = 2000;
        let minlen = 5;
        let _support = 1;
        let unphased = false;
        let repeat_compressed_reference = repeat.make_repeat_compressed_sequence(&fasta, flanking);
        let mut bam = parse_bam::create_bam_reader(&bam, &fasta);
        let binding = crate::parse_bam::get_overlapping_reads(&mut bam, &repeat, unphased, 60).unwrap();
        let read = binding
            .seqs
            .get(&1)
            .expect("Could not find phase 1")
            .iter()
            .next()
            .expect("No reads found");
        let aligner = minimap2::Aligner::builder()
            .map_ont()
            .with_cigar()
            .with_seq(&repeat_compressed_reference)
            .expect("Unable to build index");
        let mapping = aligner.map(read.as_slice(), true, false, None, None, None).unwrap_or_else(|_| panic!("Unable to align read with seq {read:?} to repeat-compressed reference for {repeat}", read=read.to_ascii_uppercase()));

        let _insertion = parse_cs(
            mapping
                .first()
                .expect("Could not get first mapping")
                .clone(),
            minlen,
            flanking,
            &repeat,
        );
    }

    #[test]
    fn test_genotype_repeat() {
        let repeat = crate::repeats::RepeatInterval {
            chrom: String::from("chr7"),
            start: 154654404,
            end: 154654432,
<<<<<<< HEAD
            created: None,
=======
            id: "TEST".to_string(),
            motifs: "CA".to_string(),
>>>>>>> 300be240
        };
        let args = Cli {
            bam: String::from("test_data/small-test-phased.bam"),
            fasta: String::from("test_data/chr7.fa.gz"),
            region: None,
            region_file: None,
            pathogenic: false,
            minlen: 5,
            support: 1,
            somatic: false,
            unphased: false,
            find_outliers: false,
            threads: 1,
            sample: None,
            haploid: None,
            debug: false,
            sorted: false,
            consensus_reads: 20,
            max_number_reads: 60
        };
        let mut bam = parse_bam::create_bam_reader(&args.bam, &args.fasta);
        let genotype = genotype_repeat(&repeat, &args, &mut bam);
        println!("{}", genotype.expect("Unable to genotype repeat"));
    }

    #[test]
    fn test_genotype_repeat_haploid() {
        let repeat = crate::repeats::RepeatInterval {
            chrom: String::from("chr7"),
            start: 154654404,
            end: 154654432,
<<<<<<< HEAD
            created: None,
=======
            id: "TEST".to_string(),
            motifs: "CA".to_string(),
>>>>>>> 300be240
        };
        let args = Cli {
            bam: String::from("test_data/small-test-phased.bam"),
            fasta: String::from("test_data/chr7.fa.gz"),
            region: None,
            region_file: None,
            pathogenic: false,
            minlen: 5,
            support: 1,
            somatic: false,
            unphased: true,
            find_outliers: false,
            threads: 1,
            sample: None,
            haploid: Some(String::from("chr7")),
            debug: false,
            sorted: false,
            consensus_reads: 20,
            max_number_reads: 60
        };
        let mut bam = parse_bam::create_bam_reader(&args.bam, &args.fasta);
        let genotype = genotype_repeat(&repeat, &args, &mut bam);
        println!("{}", genotype.expect("Unable to genotype repeat"));
    }

    #[test]
    fn test_genotype_repeat_unphased() {
        let args = Cli {
            bam: String::from("test_data/small-test-phased.bam"),
            fasta: String::from("test_data/chr7.fa.gz"),
            region: None,
            region_file: None,
            pathogenic: false,
            minlen: 5,
            support: 1,
            somatic: false,
            unphased: true,
            find_outliers: false,
            threads: 1,
            sample: None,
            haploid: None,
            debug: false,
            sorted: false,
            consensus_reads: 20,
            max_number_reads: 60
        };
        let repeat = crate::repeats::RepeatInterval {
            chrom: String::from("chr7"),
            start: 154654404,
            end: 154654432,
<<<<<<< HEAD
            created: None,
=======
            id: "TEST".to_string(),
            motifs: "CA".to_string(),
>>>>>>> 300be240
        };
        let mut bam = parse_bam::create_bam_reader(&args.bam, &args.fasta);
        let genotype = genotype_repeat(&repeat, &args, &mut bam);
        println!("{}", genotype.expect("Unable to genotype repeat"));
    }

    #[test]
    fn test_genotype_repeat_somatic() {
        let args = Cli {
            bam: String::from("test_data/small-test-phased.bam"),
            fasta: String::from("test_data/chr7.fa.gz"),
            region: None,
            region_file: None,
            pathogenic: false,
            minlen: 5,
            support: 1,
            somatic: true,
            unphased: false,
            find_outliers: false,
            threads: 1,
            sample: None,
            haploid: None,
            debug: false,
            sorted: false,
            consensus_reads: 20,
            max_number_reads: 60
        };
        let repeat = crate::repeats::RepeatInterval {
            chrom: String::from("chr7"),
            start: 154654404,
            end: 154654432,
<<<<<<< HEAD
            created: None,
=======
            id: "TEST".to_string(),
            motifs: "CA".to_string(),
>>>>>>> 300be240
        };
        let mut bam = parse_bam::create_bam_reader(&args.bam, &args.fasta);
        let genotype = genotype_repeat(&repeat, &args, &mut bam);
        println!("{}", genotype.expect("Unable to genotype repeat"));
    }

    #[test]
    fn test_genotype_repeat_url() {
        let args = Cli {
            bam: String::from("https://ftp.1000genomes.ebi.ac.uk/vol1/ftp/data_collections/1KG_ONT_VIENNA/hg38/HG00096.hg38.cram"),
            fasta: String::from("test_data/chr7.fa.gz"),
            region: None,
            region_file: None,
            pathogenic: false,
            minlen: 5,
            support: 1,
            somatic: true,
            unphased: false,
            find_outliers: false,
            threads: 1,
            sample: None,
            haploid: None,
            debug: false,
            sorted: false,
            consensus_reads: 20,
            max_number_reads: 60,
        };

        let repeat = crate::repeats::RepeatInterval {
            chrom: String::from("chr7"),
            start: 154654404,
            end: 154654432,
<<<<<<< HEAD
            created: None,
=======
            id: "TEST".to_string(),
            motifs: "CA".to_string(),
>>>>>>> 300be240
        };
        let mut bam = parse_bam::create_bam_reader(&args.bam, &args.fasta);
        let genotype = genotype_repeat(&repeat, &args, &mut bam);
        println!("{}", genotype.expect("Unable to genotype repeat"));
    }
}<|MERGE_RESOLUTION|>--- conflicted
+++ resolved
@@ -354,12 +354,9 @@
             chrom: String::from("chr7"),
             start: 154654404,
             end: 154654432,
-<<<<<<< HEAD
             created: None,
-=======
             id: String::from("test-repeat"),
             motifs: "CA".to_string(),
->>>>>>> 300be240
         };
         let flanking = 2000;
         let minlen = 5;
@@ -399,12 +396,9 @@
             chrom: String::from("chr7"),
             start: 154654404,
             end: 154654432,
-<<<<<<< HEAD
             created: None,
-=======
             id: "TEST".to_string(),
             motifs: "CA".to_string(),
->>>>>>> 300be240
         };
         let args = Cli {
             bam: String::from("test_data/small-test-phased.bam"),
@@ -436,12 +430,9 @@
             chrom: String::from("chr7"),
             start: 154654404,
             end: 154654432,
-<<<<<<< HEAD
             created: None,
-=======
             id: "TEST".to_string(),
             motifs: "CA".to_string(),
->>>>>>> 300be240
         };
         let args = Cli {
             bam: String::from("test_data/small-test-phased.bam"),
@@ -492,12 +483,9 @@
             chrom: String::from("chr7"),
             start: 154654404,
             end: 154654432,
-<<<<<<< HEAD
             created: None,
-=======
             id: "TEST".to_string(),
             motifs: "CA".to_string(),
->>>>>>> 300be240
         };
         let mut bam = parse_bam::create_bam_reader(&args.bam, &args.fasta);
         let genotype = genotype_repeat(&repeat, &args, &mut bam);
@@ -529,12 +517,9 @@
             chrom: String::from("chr7"),
             start: 154654404,
             end: 154654432,
-<<<<<<< HEAD
             created: None,
-=======
             id: "TEST".to_string(),
             motifs: "CA".to_string(),
->>>>>>> 300be240
         };
         let mut bam = parse_bam::create_bam_reader(&args.bam, &args.fasta);
         let genotype = genotype_repeat(&repeat, &args, &mut bam);
@@ -567,12 +552,9 @@
             chrom: String::from("chr7"),
             start: 154654404,
             end: 154654432,
-<<<<<<< HEAD
             created: None,
-=======
             id: "TEST".to_string(),
             motifs: "CA".to_string(),
->>>>>>> 300be240
         };
         let mut bam = parse_bam::create_bam_reader(&args.bam, &args.fasta);
         let genotype = genotype_repeat(&repeat, &args, &mut bam);
