--- conflicted
+++ resolved
@@ -181,68 +181,13 @@
         chrom: String::from("chr7"),
         start: 154654404,
         end: 154654432,
-<<<<<<< HEAD
         created: None,
-    };
-    let unphased = false;
-    let mut bam = create_bam_reader(&bam, &fasta);
-    let _reads = get_overlapping_reads(&mut bam, &repeat, unphased, 60);
-=======
         id: "TEST".to_string(),
         motifs: "CA".to_string(),
     };
     let unphased = false;
     let mut bam = create_bam_reader(&bam, &fasta);
-    let _reads = get_overlapping_reads(&mut bam, &repeat, unphased);
-}
-
-#[test]
-fn test_get_overlapping_reads_url1() {
-    let bam = String::from("https://s3.amazonaws.com/1000g-ont/FIRST_100_FREEZE/minimap2_2.24_alignment_data/GM18501/GM18501.LSK110.R9.guppy646.sup.with5mC.pass.phased.bam");
-    let fasta = String::from("test_data/chr7.fa.gz");
-    let repeat = crate::repeats::RepeatInterval {
-        chrom: String::from("chr20"),
-        start: 154654404,
-        end: 154654432,
-        id: "TEST".to_string(),
-        motifs: "CA".to_string(),
-    };
-    let unphased = false;
-    let mut bam = create_bam_reader(&bam, &fasta);
-    let _reads = get_overlapping_reads(&mut bam, &repeat, unphased);
-}
-
-#[test]
-fn test_get_overlapping_reads_url2() {
-    let bam = String::from("s3://1000g-ont/FIRST_100_FREEZE/minimap2_2.24_alignment_data/GM18501/GM18501.LSK110.R9.guppy646.sup.with5mC.pass.phased.bam");
-    let fasta = String::from("test_data/chr7.fa.gz");
-    let repeat = crate::repeats::RepeatInterval {
-        chrom: String::from("chr20"),
-        start: 154654404,
-        end: 154654432,
-        id: "TEST".to_string(),
-        motifs: "CA".to_string(),
-    };
-    let unphased = false;
-    let mut bam = create_bam_reader(&bam, &fasta);
-    let _reads = get_overlapping_reads(&mut bam, &repeat, unphased);
-}
-
-#[test]
-fn test_get_overlapping_reads_url3() {
-    let bam = String::from("https://s3.amazonaws.com/1000g-ont/FIRST_100_FREEZE/minimap2_2.24_alignment_data/GM18501/GM18501.LSK110.R9.guppy646.sup.with5mC.pass.phased.bam");
-    let fasta = String::from("test_data/chr7.fa.gz");
-    let repeat = crate::repeats::RepeatInterval {
-        chrom: String::from("chr20"),
-        start: 154654404,
-        end: 154654432,
-        id: "TEST".to_string(),
-        motifs: "CA".to_string(),
-    };
-    let unphased = false;
-    let mut bam = create_bam_reader(&bam, &fasta);
-    let _reads = get_overlapping_reads(&mut bam, &repeat, unphased);
->>>>>>> 300be240
+    let _reads = get_overlapping_reads(&mut bam, &repeat, unphased, 60);
 }
 
 #[test]
@@ -253,12 +198,9 @@
         chrom: String::from("chr20"),
         start: 154654404,
         end: 154654432,
-<<<<<<< HEAD
         created: None
-=======
         id: "TEST".to_string(),
         motifs: "CA".to_string(),
->>>>>>> 300be240
     };
     let unphased = false;
     let mut bam = create_bam_reader(&bam, &fasta);
